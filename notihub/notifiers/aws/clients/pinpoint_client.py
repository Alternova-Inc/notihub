--- conflicted
+++ resolved
@@ -1,7 +1,4 @@
-<<<<<<< HEAD
 import uuid
-=======
->>>>>>> 0596c94f
 import json
 from dataclasses import dataclass
 from typing import Any, Dict, List, Optional
@@ -18,19 +15,7 @@
 
 
 @dataclass
-<<<<<<< HEAD
 class PinpointClient(BaseAWSClient):
-=======
-class PinpointAddress:
-    """A recipient address for Pinpoint, including token and service."""
-
-    token: str
-    service: str
-
-
-@dataclass
-class PinpointClient:
->>>>>>> 0596c94f
     """
     PinpointClient
 
@@ -41,16 +26,7 @@
     region_name: str
 
     def __post_init__(self):
-<<<<<<< HEAD
         self.pinpoint_client = self.initialize_client("pinpoint")
-=======
-        self.pinpoint_client = boto3.client(
-            "pinpoint",
-            region_name=self.region_name,
-            aws_access_key_id=self.aws_access_key_id,
-            aws_secret_access_key=self.aws_secret_access_key,
-        )
->>>>>>> 0596c94f
 
     def _prepare_custom_data(
         self,
@@ -207,7 +183,6 @@
             )
             responses.append(response)
 
-<<<<<<< HEAD
         return responses
 
     def create_pinpoint_endpoint(
@@ -304,43 +279,4 @@
             ApplicationId=application_id,
             EndpointId=endpoint_id,
         )
-        return response
-
-    def create_pinpoint_endpoint(
-        self,
-        *,
-        application_id: str,
-        device_token: str,
-        channel_type: str,
-        user_id: Optional[str] = None,
-    ) -> Dict[str, Any]:
-        """Creates a new Pinpoint endpoint with a generated unique ID.
-        Args:
-            application_id: The Pinpoint Application ID.
-            device_token: The push notification token from APNS/FCM.
-            channel_type: Channel type (e.g., "GCM", "APNS", "APNS_SANDBOX").
-            user_id: The user ID of the application.
-        Returns:
-            Dict containing API response and the generated 'EndpointId'.
-            Store the 'EndpointId' for future updates/deletions.
-        Raises:
-            ClientError: If the Pinpoint API call fails.
-        """
-        generated_endpoint_id = str(uuid.uuid4())
-        endpoint_request: Dict[str, Any] = {
-            "Address": device_token,
-            "ChannelType": channel_type.upper(),
-            "OptOut": "NONE",
-        }
-        if user_id:
-            endpoint_request["UserId"] = user_id
-
-        response = self.pinpoint_client.update_endpoint(
-            ApplicationId=application_id,
-            EndpointId=generated_endpoint_id,
-            EndpointRequest=endpoint_request,
-        )
-        return {"EndpointId": generated_endpoint_id, **response}
-=======
-        return responses
->>>>>>> 0596c94f
+        return response